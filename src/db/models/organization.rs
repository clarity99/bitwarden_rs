<<<<<<< HEAD
use serde_json::Value;
=======
use std::cmp::Ordering;
use serde_json::Value as JsonValue;
>>>>>>> 3cb911a5

use uuid::Uuid;
use super::{User, CollectionUser, Invitation};

#[derive(Debug, Identifiable, Queryable, Insertable)]
#[table_name = "organizations"]
#[primary_key(uuid)]
pub struct Organization {
    pub uuid: String,
    pub name: String,
    pub billing_email: String,
}

#[derive(Debug, Identifiable, Queryable, Insertable)]
#[table_name = "users_organizations"]
#[primary_key(uuid)]
pub struct UserOrganization {
    pub uuid: String,
    pub user_uuid: String,
    pub org_uuid: String,

    pub access_all: bool,
    pub key: String,
    pub status: i32,
    pub type_: i32,
}

pub enum UserOrgStatus {
    Invited = 0,
    Accepted = 1,
    Confirmed = 2,
}

#[derive(Copy, Clone)]
#[derive(PartialEq)]
#[derive(Eq)]
pub enum UserOrgType {
    Owner = 0,
    Admin = 1,
    User = 2,
    Manager = 3,
}

impl Ord for UserOrgType {
    fn cmp(&self, other: &UserOrgType) -> Ordering {
        if self == other {
            Ordering::Equal
        } else {
            match self {
                UserOrgType::Owner => Ordering::Greater,
                UserOrgType::Admin => match other {
                    UserOrgType::Owner => Ordering::Less,
                    _ => Ordering::Greater
                },
                UserOrgType::Manager => match other {
                    UserOrgType::Owner | UserOrgType::Admin => Ordering::Less,
                    _ => Ordering::Greater
                },
                UserOrgType::User => Ordering::Less
            }
        }
    }
}

impl PartialOrd for UserOrgType {
    fn partial_cmp(&self, other: &UserOrgType) -> Option<Ordering> {
        Some(self.cmp(other))
    }
}

impl PartialEq<i32> for UserOrgType {
    fn eq(&self, other: &i32) -> bool {
        *other == *self as i32
    }
}

impl PartialOrd<i32> for UserOrgType {
    fn partial_cmp(&self, other: &i32) -> Option<Ordering> {
        if let Some(other) = Self::from_i32(other) {
            return Some(self.cmp(&other))
        }
        return None
    }

    fn gt(&self, other: &i32) -> bool {
        match self.partial_cmp(other) {
            Some(Ordering::Less) | Some(Ordering::Equal) => false,
            _ => true,
        }
    }

    fn ge(&self, other: &i32) -> bool {
        match self.partial_cmp(other) {
            Some(Ordering::Less) => false,
            _ => true,
        }
    }

}

impl PartialEq<UserOrgType> for i32 {
    fn eq(&self, other: &UserOrgType) -> bool {
        *self == *other as i32
    }
}

impl PartialOrd<UserOrgType> for i32 {
    fn partial_cmp(&self, other: &UserOrgType) -> Option<Ordering> {
        if let Some(self_type) = UserOrgType::from_i32(self) {
            return Some(self_type.cmp(other))
        }
        return None
    }

    fn lt(&self, other: &UserOrgType) -> bool {
        match self.partial_cmp(other) {
            Some(Ordering::Less) | None => true,
            _ => false,
        }
    }

    fn le(&self, other: &UserOrgType) -> bool {
        match self.partial_cmp(other) {
            Some(Ordering::Less) | Some(Ordering::Equal) | None => true,
            _ => false,
        }
    }

}

impl UserOrgType {
    pub fn from_str(s: &str) -> Option<Self> {
        match s {
            "0" | "Owner" => Some(UserOrgType::Owner),
            "1" | "Admin" => Some(UserOrgType::Admin),
            "2" | "User" => Some(UserOrgType::User),
            "3" | "Manager" => Some(UserOrgType::Manager),
            _ => None,
        }
    }

    pub fn from_i32(i: &i32) -> Option<Self> {
        match i {
            0 => Some(UserOrgType::Owner),
            1 => Some(UserOrgType::Admin),
            2 => Some(UserOrgType::User),
            3 => Some(UserOrgType::Manager),
            _ => None,
        }
    }

}

/// Local methods
impl Organization {
    pub const VIRTUAL_ID: &'static str = "00000000-0000-0000-0000-000000000000";

    pub fn new(name: String, billing_email: String) -> Self {
        Self {
            uuid: Uuid::new_v4().to_string(),

            name,
            billing_email,
        }
    }

    pub fn new_virtual() -> Self {
        Self {
            uuid: String::from(Organization::VIRTUAL_ID),
            name: String::from("bitwarden_rs"),
            billing_email: String::from("none@none.none")
        }
    }

    pub fn to_json(&self) -> Value {
        json!({
            "Id": self.uuid,
            "Name": self.name,
            "Seats": 10,
            "MaxCollections": 10,
            "MaxStorageGb": 10, // The value doesn't matter, we don't check server-side
            "Use2fa": true,
            "UseDirectory": false,
            "UseEvents": false,
            "UseGroups": false,
            "UseTotp": true,

            "BusinessName": null,
            "BusinessAddress1":	null,
            "BusinessAddress2":	null,
            "BusinessAddress3":	null,
            "BusinessCountry": null,
            "BusinessTaxNumber": null,

            "BillingEmail": self.billing_email,
            "Plan": "TeamsAnnually",
            "PlanType": 5, // TeamsAnnually plan
            "UsersGetPremium": true,
            "Object": "organization",
        })
    }
}

impl UserOrganization {
    pub fn new(user_uuid: String, org_uuid: String) -> Self {
        Self {
            uuid: Uuid::new_v4().to_string(),

            user_uuid,
            org_uuid,

            access_all: false,
            key: String::new(),
            status: UserOrgStatus::Accepted as i32,
            type_: UserOrgType::User as i32,
        }
    }

    pub fn new_virtual(user_uuid: String, type_: UserOrgType, status: UserOrgStatus) -> Self {
        Self {
            uuid: user_uuid.clone(),

            user_uuid,
            org_uuid: String::from(Organization::VIRTUAL_ID),

            access_all: true,
            key: String::new(),
            status: status as i32,
            type_: type_ as i32,
        }
    }
}


use diesel;
use diesel::prelude::*;
use db::DbConn;
use db::schema::{organizations, users_organizations, users_collections, ciphers_collections};

/// Database methods
impl Organization {
    pub fn save(&mut self, conn: &DbConn) -> QueryResult<()> {
        if self.uuid == Organization::VIRTUAL_ID {
            return Err(diesel::result::Error::NotFound)
        }

        UserOrganization::find_by_org(&self.uuid, conn)
        .iter()
        .for_each(|user_org| {
            User::update_uuid_revision(&user_org.user_uuid, conn);
        });

        diesel::replace_into(organizations::table)
            .values(&*self).execute(&**conn).and(Ok(()))
    }

    pub fn delete(self, conn: &DbConn) -> QueryResult<()> {
        use super::{Cipher, Collection};

        if self.uuid == Organization::VIRTUAL_ID {
            return Err(diesel::result::Error::NotFound)
        }

        Cipher::delete_all_by_organization(&self.uuid, &conn)?;
        Collection::delete_all_by_organization(&self.uuid, &conn)?;
        UserOrganization::delete_all_by_organization(&self.uuid, &conn)?;

        diesel::delete(
            organizations::table.filter(
                organizations::uuid.eq(self.uuid)
            )
        ).execute(&**conn).and(Ok(()))
    }

    pub fn find_by_uuid(uuid: &str, conn: &DbConn) -> Option<Self> {
        if uuid == Organization::VIRTUAL_ID { 
            return Some(Self::new_virtual()) 
        };
        organizations::table
            .filter(organizations::uuid.eq(uuid))
            .first::<Self>(&**conn).ok()
    }
}

impl UserOrganization {
    pub fn to_json(&self, conn: &DbConn) -> Value {
        let org = Organization::find_by_uuid(&self.org_uuid, conn).unwrap();

        json!({
            "Id": self.org_uuid,
            "Name": org.name,
            "Seats": 10,
            "MaxCollections": 10,
            "UsersGetPremium": true,

            "Use2fa": true,
            "UseDirectory": false,
            "UseEvents": false,
            "UseGroups": false,
            "UseTotp": true,

            "MaxStorageGb": 10, // The value doesn't matter, we don't check server-side

            // These are per user
            "Key": self.key,
            "Status": self.status,
            "Type": self.type_,
            "Enabled": true,

            "Object": "profileOrganization",
        })
    }

    pub fn to_json_user_details(&self, conn: &DbConn) -> Value {
        let user = User::find_by_uuid(&self.user_uuid, conn).unwrap();

        json!({
            "Id": self.uuid,
            "UserId": self.user_uuid,
            "Name": user.name,
            "Email": user.email,

            "Status": self.status,
            "Type": self.type_,
            "AccessAll": self.access_all,

            "Object": "organizationUserUserDetails",
        })
    }

    pub fn to_json_collection_user_details(&self, read_only: bool, conn: &DbConn) -> Value {
        let user = User::find_by_uuid(&self.user_uuid, conn).unwrap();

        json!({
            "OrganizationUserId": self.uuid,
            "AccessAll": self.access_all,
            "Name": user.name,
            "Email": user.email,
            "Type": self.type_,
            "Status": self.status,
            "ReadOnly": read_only,
            "Object": "collectionUser",
        })
    }

    pub fn to_json_details(&self, conn: &DbConn) -> Value {        
        let coll_uuids = if self.access_all { 
            vec![] // If we have complete access, no need to fill the array
        } else {
            let collections = CollectionUser::find_by_organization_and_user_uuid(&self.org_uuid, &self.user_uuid, conn);
            collections.iter().map(|c| json!({"Id": c.collection_uuid, "ReadOnly": c.read_only})).collect()
        };

        json!({
            "Id": self.uuid,
            "UserId": self.user_uuid,

            "Status": self.status,
            "Type": self.type_,
            "AccessAll": self.access_all,
            "Collections": coll_uuids,

            "Object": "organizationUserDetails",
        })
    }

    pub fn save(&mut self, conn: &DbConn) -> QueryResult<()> {
        if self.org_uuid == Organization::VIRTUAL_ID {
            return Err(diesel::result::Error::NotFound)
        }
        User::update_uuid_revision(&self.user_uuid, conn);

        diesel::replace_into(users_organizations::table)
            .values(&*self).execute(&**conn).and(Ok(()))
    }

    pub fn delete(self, conn: &DbConn) -> QueryResult<()> {
        if self.org_uuid == Organization::VIRTUAL_ID {
            return Err(diesel::result::Error::NotFound)
        }
        User::update_uuid_revision(&self.user_uuid, conn);

        CollectionUser::delete_all_by_user(&self.user_uuid, &conn)?;

        diesel::delete(
            users_organizations::table.filter(
                users_organizations::uuid.eq(self.uuid)
            )
        ).execute(&**conn).and(Ok(()))
    }

    pub fn delete_all_by_organization(org_uuid: &str, conn: &DbConn) -> QueryResult<()> {
        for user_org in Self::find_by_org(&org_uuid, &conn) {
            user_org.delete(&conn)?;
        }
        Ok(())
    }

    pub fn delete_all_by_user(user_uuid: &str, conn: &DbConn) -> QueryResult<()> {
        for user_org in Self::find_any_state_by_user(&user_uuid, &conn) {
            user_org.delete(&conn)?;
        }
        Ok(())
    }

    pub fn has_full_access(self) -> bool {
        self.access_all || self.type_ >= UserOrgType::Admin
    }

    pub fn find_by_uuid(uuid: &str, conn: &DbConn) -> Option<Self> {
        users_organizations::table
            .filter(users_organizations::uuid.eq(uuid))
            .first::<Self>(&**conn).ok()
    }

    pub fn find_by_uuid_and_org(uuid: &str, org_uuid: &str, conn: &DbConn) -> Option<Self> {
        users_organizations::table
            .filter(users_organizations::uuid.eq(uuid))
            .filter(users_organizations::org_uuid.eq(org_uuid))
            .first::<Self>(&**conn).ok()
    }

    pub fn find_by_user(user_uuid: &str, conn: &DbConn) -> Vec<Self> {
        users_organizations::table
            .filter(users_organizations::user_uuid.eq(user_uuid))
            .filter(users_organizations::status.eq(UserOrgStatus::Confirmed as i32))
            .load::<Self>(&**conn).unwrap_or_default()
    }

    pub fn find_invited_by_user(user_uuid: &str, conn: &DbConn) -> Vec<Self> {
        users_organizations::table
            .filter(users_organizations::user_uuid.eq(user_uuid))
            .filter(users_organizations::status.eq(UserOrgStatus::Invited as i32))
            .load::<Self>(&**conn).unwrap_or_default()
    }

    pub fn find_any_state_by_user(user_uuid: &str, conn: &DbConn) -> Vec<Self> {
        users_organizations::table
            .filter(users_organizations::user_uuid.eq(user_uuid))
            .load::<Self>(&**conn).unwrap_or_default()
    }

    pub fn find_by_org(org_uuid: &str, conn: &DbConn) -> Vec<Self> {
        if org_uuid == Organization::VIRTUAL_ID {
            User::get_all(&*conn).iter().map(|user| {
                Self::new_virtual(
                    user.uuid.clone(),
                    UserOrgType::User,
                    if Invitation::find_by_mail(&user.email, &conn).is_some() {
                        UserOrgStatus::Invited
                    } else {
                        UserOrgStatus::Confirmed
                    })
            }).collect()
        } else {
            users_organizations::table
                .filter(users_organizations::org_uuid.eq(org_uuid))
                .load::<Self>(&**conn).expect("Error loading user organizations")
        }
    }

    pub fn find_by_org_and_type(org_uuid: &str, type_: i32, conn: &DbConn) -> Vec<Self> {
        users_organizations::table
            .filter(users_organizations::org_uuid.eq(org_uuid))
            .filter(users_organizations::type_.eq(type_))
            .load::<Self>(&**conn).expect("Error loading user organizations")
    }

    pub fn find_by_user_and_org(user_uuid: &str, org_uuid: &str, conn: &DbConn) -> Option<Self> {
        users_organizations::table
            .filter(users_organizations::user_uuid.eq(user_uuid))
            .filter(users_organizations::org_uuid.eq(org_uuid))
            .first::<Self>(&**conn).ok()
    }

    pub fn find_by_cipher_and_org(cipher_uuid: &str, org_uuid: &str, conn: &DbConn) -> Vec<Self> {
        users_organizations::table
        .filter(users_organizations::org_uuid.eq(org_uuid))
        .left_join(users_collections::table.on(
            users_collections::user_uuid.eq(users_organizations::user_uuid)
        ))
        .left_join(ciphers_collections::table.on(
            ciphers_collections::collection_uuid.eq(users_collections::collection_uuid).and(
                ciphers_collections::cipher_uuid.eq(&cipher_uuid)
            )
        ))
        .filter(
            users_organizations::access_all.eq(true).or( // AccessAll..
                ciphers_collections::cipher_uuid.eq(&cipher_uuid) // ..or access to collection with cipher
            )
        )
        .select(users_organizations::all_columns)
        .load::<Self>(&**conn).expect("Error loading user organizations")
    }

    pub fn find_by_collection_and_org(collection_uuid: &str, org_uuid: &str, conn: &DbConn) -> Vec<Self> {
        users_organizations::table
        .filter(users_organizations::org_uuid.eq(org_uuid))
        .left_join(users_collections::table.on(
            users_collections::user_uuid.eq(users_organizations::user_uuid)
        ))
        .filter(
            users_organizations::access_all.eq(true).or( // AccessAll..
                users_collections::collection_uuid.eq(&collection_uuid) // ..or access to collection with cipher
            )
        )
        .select(users_organizations::all_columns)
        .load::<Self>(&**conn).expect("Error loading user organizations")
    }

}

<|MERGE_RESOLUTION|>--- conflicted
+++ resolved
@@ -1,9 +1,5 @@
-<<<<<<< HEAD
+use std::cmp::Ordering;
 use serde_json::Value;
-=======
-use std::cmp::Ordering;
-use serde_json::Value as JsonValue;
->>>>>>> 3cb911a5
 
 use uuid::Uuid;
 use super::{User, CollectionUser, Invitation};
